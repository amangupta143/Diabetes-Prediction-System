# Diabetes Prediction KNN Model and Web App

![Diabetes Prediction Model](https://github.com/amangupta143/Diabetes-Prediction-KNN/assets/109453339/69e89fbf-683f-461d-8198-9ee2f04c7ab2)

<<<<<<< HEAD
This repository provides a K-Nearest Neighbors (KNN) model "`trained_model.sav`" for diabetes prediction using patient data, along with a Streamlit web application `Diabetes_Prediction_Web_App.py` for interactive risk assessment.
=======
This repository contains a Jupyter Notebook (`Diabetes-Prediction-Model.ipynb`) for building a K-Nearest Neighbors (KNN) model to predict diabetes based on patient data.
>>>>>>> 8d8e73c0

## Table of Contents
- Objective
- Data
- Features
- Model
- Benefits
- Getting Started (Jupyter Notebook)
- Using the Web App
- Contributing
- Licence

## Objective
This repository aims to:

- Develop a KNN model to predict diabetes based on patient data.
- Provide a clear and well-structured approach to data exploration, cleaning, preprocessing, model selection, and evaluation using a Jupyter Notebook.
- Serve as a learning resource for anyone interested in KNN for diabetes prediction and machine learning for healthcare applications.


## Data
The project utilizes publicly available product and store data, accessible on Kaggle: <a href="https://www.kaggle.com/datasets/uciml/pima-indians-diabetes-database" >Pima Indians Diabetes Database</a>.

The datasets consists of several medical predictor variables and one target variable, `Outcome`. Predictor variables includes the number of pregnancies the patient has had, their BMI, insulin level, age, and so on.



## Features

- **Pregnancies :** Number of times a woman has been pregnant
- **Glucose :** Plasma Glucose concentration of 2 hours in an oral glucose tolerance test
- **BloodPressure :** Diastollic Blood Pressure (mm hg)
- **SkinThickness :** Triceps skin fold thickness(mm)
- **Insulin :** 2 hour serum insulin(mu U/ml)
- **BMI :** Body Mass Index ((weight in kg/height in m)^2)
- **Age :** Age(years)
- **DiabetesPedigreeFunction :** scores likelihood of diabetes based on family history)
- **Outcome :** 0(doesn't have diabetes) or 1 (has diabetes)


## Model

This repository focuses on building and evaluating a KNN model. KNN classifies data points based on their similarity (distance) to labeled data points in the training set. The model considers the "k" nearest neighbors of a new data point (patient) and predicts the class (diabetic or non-diabetic) based on the majority vote of those neighbors.


## Benefits

This diabetes prediction model offers several advantages:

- **Early Detection:** Identify people at high risk for diabetes, enabling earlier intervention.
- **Improved Management:** Help healthcare professionals tailor treatment plans based on risk.
- **Reduced Costs:** Early detection can potentially lower healthcare costs associated with diabetes.
- **Increased Awareness:** Raise awareness about diabetes risk factors and encourage healthier habits.

These models are not meant for sole diagnosis but can be a valuable tool for risk assessment.


## Getting Started (Jupyter Notebook)
1. Clone this repository:
   ```bash
   git clone https://github.com/amangupta143/Diabetes-Prediction-KNN.git
3. Install required dependencies:
   ```bash
   pip install pandas numpy matplotlib seaborn scikit-learn
5. Run the analysis script:
   ```bash
   jupyter notebook Diabetes-Prediction-Model.ipynb

**Running the Notebook**

- Open a terminal or command prompt and navigate to the directory containing the notebook and the "diabetes.csv" file.
- Start Jupyter Notebook: `jupyter notebook`
- In the Jupyter Notebook interface, open the Diabetes-Prediction-Model.ipynb file.
- Run each code cell (block of code) by pressing `Shift + Enter`. The output of the code will be displayed below the cell.

## Using the Web App:
This project also includes a web application built with Streamlit.  Here's how to use it:
1. Ensure you have Python and Streamlit installed.
2. Open a terminal or command prompt and navigate to the project directory.
3. Run the web application:
   ```bash
   streamlit run Diabetes_Prediction_Web_App.py
4. A web interface will open in your default browser, allowing you to enter patient data and receive a diabetes risk prediction.

## Contributing

I welcome contributions to this repository! If you have ideas for improvement, bug fixes, or want to explore different aspects of the model, feel free to create a pull request.

## Licence
This project is licensed under the MIT License.


<!--- Animated Line: --->

<img src="https://i.imgur.com/dBaSKWF.gif" height="20" width="100%">

Happy coding! 🚀

<!-- Footer Links -->
[![Portfolio](https://img.shields.io/badge/-Portfolio-red?style=flat&logo=appveyor&logoColor=white)](https://github.com/amangupta143)
[![Github](https://img.shields.io/badge/-Github-000?style=flat&logo=Github&logoColor=white)](https://github.com/amangupta143)
[![Linkedin](https://img.shields.io/badge/-LinkedIn-blue?style=flat&logo=Linkedin&logoColor=white)](https://www.linkedin.com/in/amangupta143/)<|MERGE_RESOLUTION|>--- conflicted
+++ resolved
@@ -2,11 +2,7 @@
 
 ![Diabetes Prediction Model](https://github.com/amangupta143/Diabetes-Prediction-KNN/assets/109453339/69e89fbf-683f-461d-8198-9ee2f04c7ab2)
 
-<<<<<<< HEAD
-This repository provides a K-Nearest Neighbors (KNN) model "`trained_model.sav`" for diabetes prediction using patient data, along with a Streamlit web application `Diabetes_Prediction_Web_App.py` for interactive risk assessment.
-=======
-This repository contains a Jupyter Notebook (`Diabetes-Prediction-Model.ipynb`) for building a K-Nearest Neighbors (KNN) model to predict diabetes based on patient data.
->>>>>>> 8d8e73c0
+This repository provides a K-Nearest Neighbors (KNN) model `trained_model.sav` for diabetes prediction using patient data, along with a Streamlit web application `Diabetes_Prediction_Web_App.py` for interactive risk assessment.
 
 ## Table of Contents
 - Objective
